--- conflicted
+++ resolved
@@ -122,21 +122,6 @@
 
     def begin_goodjson(self):
         """Enable GoodJSON Flag."""
-<<<<<<< HEAD
-        setattr(self, "$$good_json$$", True)
-        for fld in self._fields.values():
-            setattr(fld, "$$good_json$$", True)
-            self.__set_gj_flag_sub_field(fld)
-
-    def end_goodjson(self):
-        """Stop GoodJSON Flag."""
-        setattr(self, "$$good_json$$", None)
-        delattr(self, "$$good_json$$")
-        for fld in self._fields.values():
-            self.__unset_gj_flag_sub_field(fld)
-            setattr(fld, "$$good_json$$", None)
-            delattr(fld, "$$good_json$$")
-=======
         for (name, fld) in self._fields.items():
             self.__set_gj_flag_sub_field(getattr(self, name), fld)
 
@@ -153,7 +138,6 @@
         if getattr(self, "$$good_json$$", None):
             self.end_goodjson()
         return result
->>>>>>> c51b2d93
 
     def to_json(self, *args, **kwargs):
         """
